--- conflicted
+++ resolved
@@ -6,7 +6,6 @@
 #include "myutils.h"
 #include "platform.h"
 
-#include <atomic>
 #include <map>
 #include <memory>
 #include <mutex>
@@ -50,13 +49,7 @@
         }
         void fstat(fuse_stat* stat);
         void fsync() { m_file_stream->fsync(); }
-<<<<<<< HEAD
         void utimens(const fuse_timespec ts[2]) { m_file_stream->utimens(ts); }
-        int increase_open_count() noexcept { return ++m_open_count; }
-        int decrease_open_count() noexcept { return --m_open_count; }
-=======
-        void utimens(const timespec ts[2]) { m_file_stream->utimens(ts); }
->>>>>>> 7e49934b
         void lock() { m_file_stream->lock(); }
         void unlock() { m_file_stream->unlock(); }
     };
